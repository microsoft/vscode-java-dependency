/*******************************************************************************
 * Copyright (c) 2018 Microsoft Corporation and others.
 * All rights reserved. This program and the accompanying materials
 * are made available under the terms of the Eclipse Public License v1.0
 * which accompanies this distribution, and is available at
 * http://www.eclipse.org/legal/epl-v10.html
 *
 * Contributors:
 *     Microsoft Corporation - initial API and implementation
 *******************************************************************************/

package com.microsoft.jdtls.ext.core;

import static org.eclipse.jdt.internal.jarpackager.JarPackageUtil.writeArchive;
import static org.eclipse.jdt.internal.jarpackager.JarPackageUtil.writeFile;

import java.io.File;
import java.io.FileOutputStream;
import java.io.IOException;
import java.util.ArrayList;
import java.util.Arrays;
import java.util.Collections;
import java.util.HashSet;
import java.util.List;
import java.util.Objects;
import java.util.Set;
import java.util.jar.Attributes;
import java.util.jar.JarOutputStream;
import java.util.jar.Manifest;
import java.util.zip.ZipFile;

import org.apache.commons.lang3.StringUtils;
import org.eclipse.core.resources.IFile;
import org.eclipse.core.resources.IMarker;
import org.eclipse.core.resources.IProject;
import org.eclipse.core.resources.IResource;
import org.eclipse.core.resources.IResourceVisitor;
import org.eclipse.core.resources.IWorkspaceRoot;
import org.eclipse.core.resources.ResourcesPlugin;
import org.eclipse.core.runtime.CoreException;
import org.eclipse.core.runtime.IPath;
import org.eclipse.core.runtime.IProgressMonitor;
import org.eclipse.core.runtime.IStatus;
import org.eclipse.core.runtime.MultiStatus;
import org.eclipse.core.runtime.OperationCanceledException;
import org.eclipse.core.runtime.Path;
import org.eclipse.jdt.core.IJavaElement;
import org.eclipse.jdt.core.IJavaProject;
import org.eclipse.jdt.core.IMethod;
import org.eclipse.jdt.core.IModuleDescription;
import org.eclipse.jdt.core.JavaCore;
import org.eclipse.jdt.core.JavaModelException;
import org.eclipse.jdt.core.search.IJavaSearchConstants;
import org.eclipse.jdt.core.search.IJavaSearchScope;
import org.eclipse.jdt.core.search.SearchEngine;
import org.eclipse.jdt.core.search.SearchMatch;
import org.eclipse.jdt.core.search.SearchParticipant;
import org.eclipse.jdt.core.search.SearchPattern;
import org.eclipse.jdt.core.search.SearchRequestor;
import org.eclipse.jdt.launching.JavaRuntime;
import org.eclipse.jdt.ls.core.internal.JavaLanguageServerPlugin;
import org.eclipse.jdt.ls.core.internal.ProjectUtils;
import org.eclipse.jdt.ls.core.internal.ResourceUtils;
import org.eclipse.jdt.ls.core.internal.managers.ProjectsManager;
import org.eclipse.jdt.ls.core.internal.managers.UpdateClasspathJob;
import org.eclipse.jdt.ls.core.internal.preferences.Preferences.ReferencedLibraries;
import org.eclipse.lsp4j.jsonrpc.json.adapters.CollectionTypeAdapter;
import org.eclipse.lsp4j.jsonrpc.json.adapters.EnumTypeAdapter;

import com.google.gson.Gson;
import com.google.gson.GsonBuilder;
import com.microsoft.jdtls.ext.core.parser.ContextResolver;
import com.microsoft.jdtls.ext.core.parser.ContextResolver.ImportClassInfo;
import com.microsoft.jdtls.ext.core.parser.ProjectResolver;
import com.microsoft.jdtls.ext.core.model.PackageNode;

public final class ProjectCommand {

    private static String COMMAND_EXPORT_JAR_REPORT = "java.view.package.exportJarReport";

    private static class MainClassInfo {
        public String name;
        public String path;

        public MainClassInfo(String name, String path) {
            this.name = name;
            this.path = path;
        }
    }

    private static class DependencyInfo {
        public String key;
        public String value;

        public DependencyInfo(String key, String value) {
            this.key = key;
            this.value = value;
        }
    }

    /**
     * Empty reasons for ImportClassContent operation
     */
    public enum ImportClassContentErrorReason {
        NULL_ARGUMENTS("NullArgs"),
        INVALID_URI("InvalidUri"),
        URI_PARSE_FAILED("UriParseFail"),
        FILE_NOT_FOUND("FileNotFound"),
        FILE_NOT_EXISTS("FileNotExists"),
        NOT_JAVA_PROJECT("NotJavaProject"),
        PROJECT_NOT_EXISTS("ProjectNotExists"),
        NOT_COMPILATION_UNIT("NotCompilationUnit"),
        NO_IMPORTS("NoImports"),
        OPERATION_CANCELLED("Cancelled"),
        TIME_LIMIT_EXCEEDED("Timeout"),
        NO_RESULTS("NoResults"),
        PROCESSING_EXCEPTION("ProcessingError");

        private final String message;

        ImportClassContentErrorReason(String message) {
            this.message = message;
        }

        public String getMessage() {
            return message;
        }
    }

    /**
     * Empty reasons for ProjectDependencies operation
     */
    public enum ProjectDependenciesErrorReason {
        NULL_ARGUMENTS("NullArgs"),
        INVALID_URI("InvalidUri"),
        URI_PARSE_FAILED("UriParseFail"),
        MALFORMED_URI("MalformedUri"),
        OPERATION_CANCELLED("Cancelled"),
        RESOLVER_NULL_RESULT("ResolverNull"),
        NO_DEPENDENCIES("NoDependencies"),
        PROCESSING_EXCEPTION("ProcessingError");

        private final String message;

        ProjectDependenciesErrorReason(String message) {
            this.message = message;
        }

        public String getMessage() {
            return message;
        }
    }

    /**
     * Result wrapper for getImportClassContent method
     */
    public static class ImportClassContentResult {
        public List<ImportClassInfo> classInfoList;
        public String emptyReason; // Reason why the result is empty
        public boolean isEmpty;

        public ImportClassContentResult(List<ImportClassInfo> classInfoList) {
            this.classInfoList = classInfoList;
            this.emptyReason = null;
            this.isEmpty = false;
        }

        public ImportClassContentResult(ImportClassContentErrorReason errorReason) {
            this.classInfoList = Collections.emptyList();
            this.emptyReason = errorReason.getMessage(); // Use enum message
            this.isEmpty = true;
        }
    }

    /**
     * Result wrapper for getProjectDependencies method
     */
    public static class ProjectDependenciesResult {
        public List<DependencyInfo> dependencyInfoList;
        public String emptyReason; // Reason why the result is empty
        public boolean isEmpty;

        public ProjectDependenciesResult(List<DependencyInfo> dependencyInfoList) {
            this.dependencyInfoList = dependencyInfoList;
            this.emptyReason = null;
            this.isEmpty = false;
        }

        public ProjectDependenciesResult(ProjectDependenciesErrorReason errorReason) {
            this.dependencyInfoList = new ArrayList<>();
            this.emptyReason = errorReason.getMessage(); // Use enum message
            this.isEmpty = true;
        }
    }

    private static class Classpath {
        public String source;
        public String destination;
        public boolean isArtifact;
    }

    private static final Gson gson = new GsonBuilder().registerTypeAdapterFactory(new CollectionTypeAdapter.Factory())
            .registerTypeAdapterFactory(new EnumTypeAdapter.Factory()).create();

    public static List<PackageNode> listProjects(List<Object> arguments, IProgressMonitor monitor) {
        String workspaceUri = (String) arguments.get(0);
        IPath workspaceFolderPath = ResourceUtils.canonicalFilePathFromURI(workspaceUri);

        IProject[] projects;
        boolean filterNonJava = false;
        if (arguments.size() > 1) {
            filterNonJava = (boolean) arguments.get(1);
        }
        if (!filterNonJava) {
            projects = ProjectUtils.getAllProjects();
        } else {
            projects = Arrays.stream(ProjectUtils.getJavaProjects())
                    .map(IJavaProject::getProject).toArray(IProject[]::new);
        }

        ArrayList<PackageNode> children = new ArrayList<>();
        for (IProject project : projects) {
            if (!project.isAccessible() || project.getLocation() == null) {
                continue;
            }

            // ignore default projects
            if (Objects.equals(project.getName(), ProjectsManager.DEFAULT_PROJECT_NAME)) {
                continue;
            }

            PackageNode projectNode = PackageNode.createNodeForProject(JavaCore.create(project));

            if (!workspaceFolderPath.isPrefixOf(project.getLocation())) {
                LinkedFolderVisitor visitor = new LinkedFolderVisitor(workspaceFolderPath);
                try {
                    project.accept(visitor, IResource.DEPTH_ONE, false);
                } catch (CoreException e) {
                    JdtlsExtActivator.log(e);
                    continue;
                }

                if (!visitor.isBelongsToWorkspace()) {
                    continue;
                }

                // set the folder name as the project name when the project location
                // is out of the workspace folder.
                projectNode.setDisplayName(workspaceFolderPath.lastSegment());
            }
            children.add(projectNode);
        }
        return children;
    }

    public static boolean refreshLibraries(List<Object> arguments, IProgressMonitor monitor) {
        String workspaceUri = (String) arguments.get(0);
        IPath workspacePath = ResourceUtils.canonicalFilePathFromURI(workspaceUri);
        String projectName = ProjectUtils.getWorkspaceInvisibleProjectName(workspacePath);
        IProject project = getWorkspaceRoot().getProject(projectName);
        try {
            ReferencedLibraries libraries = JavaLanguageServerPlugin.getPreferencesManager().getPreferences()
                    .getReferencedLibraries();
            UpdateClasspathJob.getInstance().updateClasspath(JavaCore.create(project), libraries);
            return true;
        } catch (Exception e) {
            JavaLanguageServerPlugin.logException("Exception occurred during waiting for classpath to be updated", e);
            return false;
        }
    }

    private static IWorkspaceRoot getWorkspaceRoot() {
        return ResourcesPlugin.getWorkspace().getRoot();
    }

    public static boolean exportJar(List<Object> arguments, IProgressMonitor monitor) {
        if (arguments.size() < 4) {
            return false;
        }
        String mainClass = gson.fromJson(gson.toJson(arguments.get(0)), String.class);
        Classpath[] classpaths = gson.fromJson(gson.toJson(arguments.get(1)), Classpath[].class);
        String destination = gson.fromJson(gson.toJson(arguments.get(2)), String.class);
        String terminalId = gson.fromJson(gson.toJson(arguments.get(3)), String.class);
        try {
            return exportJarExecution(mainClass, classpaths, destination, terminalId, monitor);
        } catch (OperationCanceledException e) {
            File jarFile = new File(destination);
            if (jarFile.exists()) {
                jarFile.delete();
            }
        }
        return false;
    }

    private static boolean exportJarExecution(String mainClass, Classpath[] classpaths, String destination,
            String terminalId, IProgressMonitor monitor) throws OperationCanceledException {
        Manifest manifest = new Manifest();
        manifest.getMainAttributes().put(Attributes.Name.MANIFEST_VERSION, "1.0");
        if (mainClass.length() > 0) {
            manifest.getMainAttributes().put(Attributes.Name.MAIN_CLASS, mainClass);
        }
        try (JarOutputStream target = new JarOutputStream(new FileOutputStream(destination), manifest)) {
            Set<String> directories = new HashSet<>();
            for (Classpath classpath : classpaths) {
                if (monitor.isCanceled()) {
                    return false;
                }
                if (classpath.isArtifact) {
                    MultiStatus resultStatus = writeArchive(new ZipFile(classpath.source),
                            /* areDirectoryEntriesIncluded = */true, /* isCompressed = */true, target, directories,
                            monitor);
                    int severity = resultStatus.getSeverity();
                    if (severity == IStatus.OK) {
                        java.nio.file.Path path = java.nio.file.Paths.get(classpath.source);
                        reportExportJarMessage(terminalId, IStatus.OK,
                                "Successfully extracted the file to the exported jar: "
                                        + path.getFileName().toString());
                        continue;
                    }
                    if (resultStatus.isMultiStatus()) {
                        for (IStatus childStatus : resultStatus.getChildren()) {
                            reportExportJarMessage(terminalId, severity, childStatus.getMessage());
                        }
                    } else {
                        reportExportJarMessage(terminalId, severity, resultStatus.getMessage());
                    }
                } else {
                    try {
                        writeFile(new File(classpath.source), new Path(classpath.destination), /*
                                                                                                * areDirectoryEntriesIncluded
                                                                                                * =
                                                                                                */true,
                                /* isCompressed = */true, target, directories);
                        reportExportJarMessage(terminalId, IStatus.OK,
                                "Successfully added the file to the exported jar: " + classpath.destination);
                    } catch (CoreException e) {
                        reportExportJarMessage(terminalId, IStatus.ERROR, e.getMessage());
                    }
                }
            }
        } catch (IOException e) {
            reportExportJarMessage(terminalId, IStatus.ERROR, e.getMessage());
            return false;
        }
        return true;
    }

    public static List<MainClassInfo> getMainClasses(List<Object> arguments, IProgressMonitor monitor)
            throws Exception {
        List<Object> args = new ArrayList<>(arguments);
        if (args.size() <= 1) {
            args.add(Boolean.TRUE);
        } else {
            args.set(1, Boolean.TRUE);
        }
        List<PackageNode> projectList = listProjects(args, monitor);
        if (projectList.size() == 0) {
            return Collections.emptyList();
        }
        final List<MainClassInfo> res = new ArrayList<>();
        List<IJavaProject> javaProjects = new ArrayList<>();
        for (PackageNode project : projectList) {
            IJavaProject javaProject = PackageCommand.getJavaProject(project.getUri());
            if (javaProject != null && javaProject.exists()) {
                javaProjects.add(javaProject);
            }
        }
        int includeMask = IJavaSearchScope.SOURCES;
        IJavaSearchScope scope = SearchEngine.createJavaSearchScope(javaProjects.toArray(new IJavaProject[0]),
                includeMask);
        SearchPattern pattern1 = SearchPattern.createPattern("main(String[]) void", IJavaSearchConstants.METHOD,
                IJavaSearchConstants.DECLARATIONS, SearchPattern.R_CASE_SENSITIVE | SearchPattern.R_EXACT_MATCH);
        SearchPattern pattern2 = SearchPattern.createPattern("main() void", IJavaSearchConstants.METHOD,
                IJavaSearchConstants.DECLARATIONS, SearchPattern.R_CASE_SENSITIVE | SearchPattern.R_EXACT_MATCH);
        SearchPattern pattern = SearchPattern.createOrPattern(pattern1, pattern2);
        SearchRequestor requestor = new SearchRequestor() {
            @Override
            public void acceptSearchMatch(SearchMatch match) {
                Object element = match.getElement();
                if (!(element instanceof IMethod)) {
                    return;
                }
                IMethod method = (IMethod) element;
                try {
                    if (!method.isMainMethod() || method.getResource() == null || method.getJavaProject() == null) {
                        return;
                    }
                    String mainClass = method.getDeclaringType().getFullyQualifiedName();
                    String filePath = "";
                    if (match.getResource() instanceof IFile) {
                        filePath = match.getResource().getLocation().toOSString();
                    }
                    res.add(new MainClassInfo(mainClass, filePath));
                } catch (JavaModelException e) {
                    // ignore
                }
            }
        };
        SearchEngine searchEngine = new SearchEngine();
        try {
            searchEngine.search(pattern, new SearchParticipant[] { SearchEngine.getDefaultSearchParticipant() }, scope,
                    requestor, monitor);
        } catch (CoreException e) {
            // ignore
        }
        return res;
    }

    public static String getModuleName(IJavaProject project) {
        if (project == null || !JavaRuntime.isModularProject(project)) {
            return null;
        }
        try {
            IModuleDescription module = project.getModuleDescription();
            return module == null ? null : module.getElementName();
        } catch (CoreException e) {
            return null;
        }
    }

    public static boolean checkImportStatus() {
        IProject[] projects = ProjectUtils.getAllProjects();
        boolean hasError = false;
        for (IProject project : projects) {
            if (ProjectsManager.DEFAULT_PROJECT_NAME.equals(project.getName())) {
                continue;
            }

            // if a Java project found, we think it as success import now.
            if (ProjectUtils.isJavaProject(project)) {
                return false;
            }

            try {
                int maxProblemSeverity = project.findMaxProblemSeverity(null, true, IResource.DEPTH_ONE);
                if (maxProblemSeverity == IMarker.SEVERITY_ERROR) {
                    hasError = true;
                    break;
                }
            } catch (CoreException e) {
                JdtlsExtActivator.log(e);
            }
        }

        return hasError;
    }

    /**
     * Get import class content for Copilot integration (backward compatibility
     * wrapper).
     * This method maintains compatibility with the original return type.
     * 
     * @param arguments List containing the file URI as the first element
     * @param monitor   Progress monitor for cancellation support
     * @return List of ImportClassInfo containing class information and JavaDoc
     */
    public static List<ImportClassInfo> getImportClassContent(List<Object> arguments, IProgressMonitor monitor) {
        ImportClassContentResult result = getImportClassContentWithResult(arguments, monitor);
        if (result.isEmpty) {
            // Log the error reason for debugging
            JdtlsExtActivator.logError("getImportClassContent failed: " + result.emptyReason);
        }
        return result.classInfoList;
    }

    /**
     * Get import class content for Copilot integration.
     * This method extracts information about imported classes from a Java file.
     * Uses a time-controlled strategy: prioritizes internal classes, adds external
     * classes only if time permits.
     * 
     * @param arguments List containing the file URI as the first element
     * @param monitor   Progress monitor for cancellation support
     * @return List of ImportClassInfo containing class information and JavaDoc
     */
    public static ImportClassContentResult getImportClassContentWithResult(List<Object> arguments,
            IProgressMonitor monitor) {
        if (arguments == null || arguments.isEmpty()) {
            return new ImportClassContentResult(ImportClassContentErrorReason.NULL_ARGUMENTS);
        }

        // Time control: total budget 80ms, early return at 75ms
        long startTime = System.currentTimeMillis();
        final long TIME_BUDGET_MS = 80;
        final long EARLY_RETURN_MS = 75;

        try {
            String fileUri = (String) arguments.get(0);
            if (fileUri == null || fileUri.trim().isEmpty()) {
                return new ImportClassContentResult(ImportClassContentErrorReason.INVALID_URI);
            }
            // Parse URI manually to avoid restricted API
            java.net.URI uri = new java.net.URI(fileUri);
            String filePath = uri.getPath();
            if (filePath == null) {
                return new ImportClassContentResult(ImportClassContentErrorReason.URI_PARSE_FAILED);
            }

            IPath path = new Path(filePath);

            // Get the file resource
            IWorkspaceRoot root = ResourcesPlugin.getWorkspace().getRoot();
            IFile file = root.getFileForLocation(path);
            if (file == null || !file.exists()) {
                return new ImportClassContentResult(ImportClassContentErrorReason.FILE_NOT_FOUND);
            }
            if (!file.exists()) {
                return new ImportClassContentResult(ImportClassContentErrorReason.FILE_NOT_EXISTS);
            }

            // Get the Java project
            IJavaProject javaProject = JavaCore.create(file.getProject());
            if (javaProject == null) {
                return new ImportClassContentResult(ImportClassContentErrorReason.NOT_JAVA_PROJECT);
            }
            if (!javaProject.exists()) {
                return new ImportClassContentResult(ImportClassContentErrorReason.PROJECT_NOT_EXISTS);
            }

            // Find the compilation unit
            IJavaElement javaElement = JavaCore.create(file);
            if (!(javaElement instanceof org.eclipse.jdt.core.ICompilationUnit)) {
                return new ImportClassContentResult(ImportClassContentErrorReason.NOT_COMPILATION_UNIT);
            }

            org.eclipse.jdt.core.ICompilationUnit compilationUnit = (org.eclipse.jdt.core.ICompilationUnit) javaElement;

            // Parse imports and resolve local project files
            List<ImportClassInfo> classInfoList = new ArrayList<>();

            // Get all imports from the compilation unit
            org.eclipse.jdt.core.IImportDeclaration[] imports = compilationUnit.getImports();
            Set<String> processedTypes = new HashSet<>();

            // Check if file has no imports
            if (imports == null || imports.length == 0) {
                return new ImportClassContentResult(ImportClassContentErrorReason.NO_IMPORTS);
            }

            // Phase 1: Priority - Resolve project source classes (internal)
            for (org.eclipse.jdt.core.IImportDeclaration importDecl : imports) {
                // Check time budget before each operation
                long elapsed = System.currentTimeMillis() - startTime;
                if (monitor.isCanceled()) {
                    return new ImportClassContentResult(ImportClassContentErrorReason.OPERATION_CANCELLED);
                }
                if (elapsed >= EARLY_RETURN_MS) {
                    return new ImportClassContentResult(ImportClassContentErrorReason.TIME_LIMIT_EXCEEDED);
                }

                String importName = importDecl.getElementName();
                boolean isStatic = (importDecl.getFlags() & org.eclipse.jdt.core.Flags.AccStatic) != 0;

                if (isStatic) {
                    // Handle static imports - delegate to ContextResolver
                    ContextResolver.resolveStaticImport(javaProject, importName, classInfoList, processedTypes,
                            monitor);
                } else if (importName.endsWith(".*")) {
                    // Handle package imports - delegate to ContextResolver
                    String packageName = importName.substring(0, importName.length() - 2);
                    ContextResolver.resolvePackageTypes(javaProject, packageName, classInfoList, processedTypes,
                            monitor);
                } else {
                    // Handle single type imports - delegate to ContextResolver
                    ContextResolver.resolveSingleType(javaProject, importName, classInfoList, processedTypes, monitor);
                }
            }

            // Phase 2: If time permits, resolve external dependencies
            long elapsedAfterInternal = System.currentTimeMillis() - startTime;
            if (elapsedAfterInternal < EARLY_RETURN_MS && !monitor.isCanceled()) {
                // Calculate remaining time budget for external classes
                long remainingTime = TIME_BUDGET_MS - elapsedAfterInternal;

                // Only proceed with external if we have reasonable time left (at least 15ms)
                if (remainingTime >= 15) {
                    List<ImportClassInfo> externalClasses = new ArrayList<>();

                    for (org.eclipse.jdt.core.IImportDeclaration importDecl : imports) {
                        // Check time before each external resolution
                        long currentElapsed = System.currentTimeMillis() - startTime;
                        if (monitor.isCanceled() || currentElapsed >= EARLY_RETURN_MS) {
                            break;
                        }

                        String importName = importDecl.getElementName();
                        boolean isStatic = (importDecl.getFlags() & org.eclipse.jdt.core.Flags.AccStatic) != 0;

                        // Skip package imports (*.* ) - too broad for external dependencies
                        if (importName.endsWith(".*")) {
                            continue;
                        }

                        // Resolve external (binary) types with simplified content
                        if (!isStatic) {
                            ContextResolver.resolveBinaryType(javaProject, importName, externalClasses,
                                    processedTypes, Integer.MAX_VALUE, monitor);
                        }
                    }

                    // Append external classes after project sources
                    classInfoList.addAll(externalClasses);
                }
            }
            // Success case - return the resolved class information
            if (classInfoList.isEmpty()) {
                return new ImportClassContentResult(ImportClassContentErrorReason.NO_RESULTS);
            }
            return new ImportClassContentResult(classInfoList);

        } catch (Exception e) {
            JdtlsExtActivator.logException("Error in getImportClassContent", e);
            return new ImportClassContentResult(ImportClassContentErrorReason.PROCESSING_EXCEPTION);
        }
    }

    private static void reportExportJarMessage(String terminalId, int severity, String message) {
        if (StringUtils.isNotBlank(message) && StringUtils.isNotBlank(terminalId)) {
            String readableSeverity = getSeverityString(severity);
            JavaLanguageServerPlugin.getInstance().getClientConnection().executeClientCommand(COMMAND_EXPORT_JAR_REPORT,
                    terminalId, "[" + readableSeverity + "] " + message);
        }
    }

    private static String getSeverityString(int severity) {
        switch (severity) {
            case IStatus.INFO:
                return "INFO";
            case IStatus.WARNING:
                return "WARNING";
            case IStatus.ERROR:
                return "ERROR";
            case IStatus.CANCEL:
                return "CANCEL";
            case IStatus.OK:
                return "OK";
            default:
                return "UNKNOWN STATUS";
        }
    }

    public static List<DependencyInfo> getProjectDependencies(List<Object> arguments, IProgressMonitor monitor) {
        ProjectDependenciesResult result = getProjectDependenciesWithResult(arguments, monitor);
        return result == null ? Collections.emptyList() : result.dependencyInfoList;
    }

    /**
     * Get project dependencies information including JDK version.
     * 
<<<<<<< HEAD
     * @param arguments List containing the project URI as the first element
     * @param monitor   Progress monitor for cancellation support
     * @return List of DependencyInfo containing key-value pairs of project
     *         information
=======
     * @param arguments List containing the file URI as the first element
     * @param monitor Progress monitor for cancellation support
     * @return List of DependencyInfo containing key-value pairs of project information
>>>>>>> b3fd5db3
     */
    public static ProjectDependenciesResult getProjectDependenciesWithResult(List<Object> arguments,
            IProgressMonitor monitor) {
        if (arguments == null || arguments.isEmpty()) {
            return new ProjectDependenciesResult(ProjectDependenciesErrorReason.NULL_ARGUMENTS);
        }

<<<<<<< HEAD
        try {
            String projectUri = (String) arguments.get(0);
            if (projectUri == null || projectUri.trim().isEmpty()) {
                return new ProjectDependenciesResult(ProjectDependenciesErrorReason.INVALID_URI);
            }

            // Validate URI format
            try {
                java.net.URI uri = new java.net.URI(projectUri);
                if (uri.getPath() == null) {
                    return new ProjectDependenciesResult(ProjectDependenciesErrorReason.URI_PARSE_FAILED);
                }
            } catch (java.net.URISyntaxException e) {
                return new ProjectDependenciesResult(ProjectDependenciesErrorReason.MALFORMED_URI);
            }

            // Check if monitor is cancelled before processing
            if (monitor.isCanceled()) {
                return new ProjectDependenciesResult(ProjectDependenciesErrorReason.OPERATION_CANCELLED);
            }
            List<ProjectResolver.DependencyInfo> resolverResult = ProjectResolver.resolveProjectDependencies(projectUri,
                    monitor);
            // Check if resolver returned null (should not happen, but defensive
            // programming)
            if (resolverResult == null) {
                return new ProjectDependenciesResult(ProjectDependenciesErrorReason.RESOLVER_NULL_RESULT);
            }
            // Convert ProjectResolver.DependencyInfo to ProjectCommand.DependencyInfo
            List<DependencyInfo> result = new ArrayList<>();
            for (ProjectResolver.DependencyInfo info : resolverResult) {
                if (info != null) {
                    result.add(new DependencyInfo(info.key, info.value));
                }
            }

            // Check if no dependencies were resolved
            if (result.isEmpty()) {
                return new ProjectDependenciesResult(ProjectDependenciesErrorReason.NO_DEPENDENCIES);
            }

            return new ProjectDependenciesResult(result);
        } catch (Exception e) {
            JdtlsExtActivator.logException("Error in getProjectDependenciesWithReason", e);
            return new ProjectDependenciesResult(ProjectDependenciesErrorReason.PROCESSING_EXCEPTION);
=======
        String fileUri = (String) arguments.get(0);
        List<ProjectResolver.DependencyInfo> resolverResult = ProjectResolver.resolveProjectDependencies(fileUri, monitor);
        
        // Convert ProjectResolver.DependencyInfo to ProjectCommand.DependencyInfo
        List<DependencyInfo> result = new ArrayList<>();
        for (ProjectResolver.DependencyInfo info : resolverResult) {
            result.add(new DependencyInfo(info.key, info.value));
>>>>>>> b3fd5db3
        }
    }

    private static final class LinkedFolderVisitor implements IResourceVisitor {

        private boolean belongsToWorkspace;

        private IPath workspaceFolderPath;

        public LinkedFolderVisitor(IPath workspaceFolderPath) {
            this.belongsToWorkspace = false;
            this.workspaceFolderPath = workspaceFolderPath;
        }

        @Override
        public boolean visit(IResource resource) throws CoreException {
            if (this.belongsToWorkspace) {
                return false;
            }

            if (!resource.exists()) {
                return false;
            }

            if (resource.isLinked()) {
                IPath realPath = resource.getLocation();
                if (workspaceFolderPath.isPrefixOf(realPath)) {
                    this.belongsToWorkspace = true;
                }
            }

            return true;
        }

        public boolean isBelongsToWorkspace() {
            return belongsToWorkspace;
        }
    }
}<|MERGE_RESOLUTION|>--- conflicted
+++ resolved
@@ -647,16 +647,9 @@
     /**
      * Get project dependencies information including JDK version.
      * 
-<<<<<<< HEAD
-     * @param arguments List containing the project URI as the first element
-     * @param monitor   Progress monitor for cancellation support
-     * @return List of DependencyInfo containing key-value pairs of project
-     *         information
-=======
      * @param arguments List containing the file URI as the first element
      * @param monitor Progress monitor for cancellation support
      * @return List of DependencyInfo containing key-value pairs of project information
->>>>>>> b3fd5db3
      */
     public static ProjectDependenciesResult getProjectDependenciesWithResult(List<Object> arguments,
             IProgressMonitor monitor) {
@@ -664,7 +657,6 @@
             return new ProjectDependenciesResult(ProjectDependenciesErrorReason.NULL_ARGUMENTS);
         }
 
-<<<<<<< HEAD
         try {
             String projectUri = (String) arguments.get(0);
             if (projectUri == null || projectUri.trim().isEmpty()) {
@@ -709,15 +701,6 @@
         } catch (Exception e) {
             JdtlsExtActivator.logException("Error in getProjectDependenciesWithReason", e);
             return new ProjectDependenciesResult(ProjectDependenciesErrorReason.PROCESSING_EXCEPTION);
-=======
-        String fileUri = (String) arguments.get(0);
-        List<ProjectResolver.DependencyInfo> resolverResult = ProjectResolver.resolveProjectDependencies(fileUri, monitor);
-        
-        // Convert ProjectResolver.DependencyInfo to ProjectCommand.DependencyInfo
-        List<DependencyInfo> result = new ArrayList<>();
-        for (ProjectResolver.DependencyInfo info : resolverResult) {
-            result.add(new DependencyInfo(info.key, info.value));
->>>>>>> b3fd5db3
         }
     }
 

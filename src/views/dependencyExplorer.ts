// Copyright (c) Microsoft Corporation. All rights reserved.
// Licensed under the MIT license.

import * as fse from "fs-extra";
import * as _ from "lodash";
import * as path from "path";
import { commands, Disposable, ExtensionContext, TextEditor, TreeView, TreeViewVisibilityChangeEvent, Uri, window } from "vscode";
import { instrumentOperationAsVsCodeCommand } from "vscode-extension-telemetry-wrapper";
import { Commands } from "../commands";
import { Build } from "../constants";
import { deleteFiles } from "../explorerCommands/delete";
import { renameFile } from "../explorerCommands/rename";
import { getCmdNode } from "../explorerCommands/utility";
import { Jdtls } from "../java/jdtls";
import { INodeData } from "../java/nodeData";
import { languageServerApiManager } from "../languageServerApi/languageServerApiManager";
import { Settings } from "../settings";
import { Lock } from "../utils/Lock";
import { DataNode } from "./dataNode";
import { DependencyDataProvider } from "./dependencyDataProvider";
import { ExplorerNode } from "./explorerNode";
import { explorerNodeCache } from "./nodeCache/explorerNodeCache";

export class DependencyExplorer implements Disposable {

    public static getInstance(context: ExtensionContext): DependencyExplorer {
        if (!this._instance) {
            this._instance = new DependencyExplorer(context);
        }
        return this._instance;
    }

    private static _instance: DependencyExplorer;

    private _lock: Lock = new Lock();

    private _dependencyViewer: TreeView<ExplorerNode>;

    private _dataProvider: DependencyDataProvider;

    private readonly SUPPORTED_URI_SCHEMES: string[] = ["file", "jdt"];

    constructor(public readonly context: ExtensionContext) {
        this._dataProvider = new DependencyDataProvider(context);
        this._dependencyViewer = window.createTreeView("javaProjectExplorer", { treeDataProvider: this._dataProvider, showCollapseAll: true });

        context.subscriptions.push(
            window.onDidChangeActiveTextEditor((textEditor: TextEditor) => {
                if (this._dependencyViewer.visible && textEditor && textEditor.document && Settings.syncWithFolderExplorer()) {
                    const uri: Uri = textEditor.document.uri;
                    if (this.SUPPORTED_URI_SCHEMES.includes(uri.scheme)) {
                        this.reveal(uri);
                    }
                }
            }),
        );

        context.subscriptions.push(
            this._dependencyViewer.onDidChangeVisibility((e: TreeViewVisibilityChangeEvent) => {
                if (e.visible && window.activeTextEditor && Settings.syncWithFolderExplorer()) {
                    this.reveal(window.activeTextEditor.document.uri);
                }
            }),
        );

        context.subscriptions.push(
            this._dataProvider.onDidChangeTreeData(() => {
                if (window.activeTextEditor && Settings.syncWithFolderExplorer()) {
                    this.reveal(window.activeTextEditor.document.uri);
                }
            }),
        );

        context.subscriptions.push(
            instrumentOperationAsVsCodeCommand(Commands.VIEW_PACKAGE_REVEAL_IN_PROJECT_EXPLORER, async (uri: Uri) => {
                await commands.executeCommand(Commands.JAVA_PROJECT_EXPLORER_FOCUS);
                let fsPath: string = uri.fsPath;
                const fileName: string = path.basename(fsPath);
                if (Build.FILE_NAMES.includes(fileName)) {
                    fsPath = path.dirname(fsPath);
                }

                uri = Uri.file(fsPath);
                if ((await fse.stat(fsPath)).isFile()) {
                    await commands.executeCommand(Commands.VIEW_PACKAGE_OPEN_FILE, uri);
                }

                this.reveal(uri);
            }),
        );

        // register keybinding commands
        context.subscriptions.push(
            instrumentOperationAsVsCodeCommand(Commands.VIEW_PACKAGE_REVEAL_FILE_OS, (node?: DataNode) => {
                const cmdNode = getCmdNode(this._dependencyViewer.selection[0], node);
                if (cmdNode.uri) {
                    commands.executeCommand("revealFileInOS", Uri.parse(cmdNode.uri));
                }
            }),
        );

        context.subscriptions.push(
            instrumentOperationAsVsCodeCommand(Commands.VIEW_PACKAGE_COPY_FILE_PATH, (node?: DataNode) => {
                const cmdNode = getCmdNode(this._dependencyViewer.selection[0], node);
                if (cmdNode.uri) {
                    commands.executeCommand("copyFilePath", Uri.parse(cmdNode.uri));
                }
            }),
        );

        context.subscriptions.push(
            instrumentOperationAsVsCodeCommand(Commands.VIEW_PACKAGE_COPY_RELATIVE_FILE_PATH, (node?: DataNode) => {
                const cmdNode = getCmdNode(this._dependencyViewer.selection[0], node);
                if (cmdNode.uri) {
                    commands.executeCommand("copyRelativeFilePath", Uri.parse(cmdNode.uri));
                }
            }),
        );

        context.subscriptions.push(
            instrumentOperationAsVsCodeCommand(Commands.VIEW_PACKAGE_RENAME_FILE, (node?: DataNode) => {
                renameFile(getCmdNode(this._dependencyViewer.selection[0], node));
            }),
        );

        context.subscriptions.push(
            instrumentOperationAsVsCodeCommand(Commands.VIEW_PACKAGE_MOVE_FILE_TO_TRASH, (node?: DataNode) => {
                deleteFiles(getCmdNode(this._dependencyViewer.selection[0], node));
            }),
        );
    }

    public dispose(): void {
        if (this._dependencyViewer) {
            this._dependencyViewer.dispose();
        }
    }

    public async reveal(uri: Uri): Promise<void> {
        try {
            await this._lock.acquire();

<<<<<<< HEAD
        let node: DataNode | undefined = explorerNodeCache.getDataNode(uri);
        if (!node) {
            const paths: INodeData[] | undefined = await Jdtls.resolvePath(uri.toString());
            if (!paths || paths.length === 0) {
=======
            if (!await languageServerApiManager.isStandardServerReady()) {
                return;
            }

            let node: DataNode | undefined = explorerNodeCache.getDataNode(uri);
            if (!node) {
                const paths: INodeData[] = await Jdtls.resolvePath(uri.toString());
                if (!_.isEmpty(paths)) {
                    node = await this._dataProvider.revealPaths(paths);
                }
            }

            if (!node) {
>>>>>>> 76692ab8
                return;
            }

<<<<<<< HEAD
        if (node && this._dependencyViewer.visible) {
            this._dependencyViewer.reveal(node);
=======
            await this._dependencyViewer.reveal(node);
        } finally {
            this._lock.release();
>>>>>>> 76692ab8
        }
    }

    public get dataProvider(): DependencyDataProvider {
        return this._dataProvider;
    }
}<|MERGE_RESOLUTION|>--- conflicted
+++ resolved
@@ -140,37 +140,25 @@
         try {
             await this._lock.acquire();
 
-<<<<<<< HEAD
-        let node: DataNode | undefined = explorerNodeCache.getDataNode(uri);
-        if (!node) {
-            const paths: INodeData[] | undefined = await Jdtls.resolvePath(uri.toString());
-            if (!paths || paths.length === 0) {
-=======
             if (!await languageServerApiManager.isStandardServerReady()) {
                 return;
             }
 
             let node: DataNode | undefined = explorerNodeCache.getDataNode(uri);
             if (!node) {
-                const paths: INodeData[] = await Jdtls.resolvePath(uri.toString());
-                if (!_.isEmpty(paths)) {
+                const paths: INodeData[] | undefined = await Jdtls.resolvePath(uri.toString());
+                if (paths && !_.isEmpty(paths)) {
                     node = await this._dataProvider.revealPaths(paths);
                 }
             }
 
             if (!node) {
->>>>>>> 76692ab8
                 return;
             }
 
-<<<<<<< HEAD
-        if (node && this._dependencyViewer.visible) {
-            this._dependencyViewer.reveal(node);
-=======
             await this._dependencyViewer.reveal(node);
         } finally {
             this._lock.release();
->>>>>>> 76692ab8
         }
     }
 

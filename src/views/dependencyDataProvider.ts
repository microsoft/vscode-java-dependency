--- conflicted
+++ resolved
@@ -98,13 +98,8 @@
         return element.getTreeItem();
     }
 
-<<<<<<< HEAD
     public async getChildren(element?: ExplorerNode): Promise<ExplorerNode[] | undefined | null> {
-        if (isLightWeightMode()) {
-=======
-    public async getChildren(element?: ExplorerNode): Promise<ExplorerNode[]> {
         if (await languageServerApiManager.isLightWeightMode()) {
->>>>>>> c272be77
             return [];
         }
 

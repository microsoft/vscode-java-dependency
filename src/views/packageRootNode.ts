--- conflicted
+++ resolved
@@ -42,20 +42,21 @@
         return result;
     }
 
-<<<<<<< HEAD
     protected get description(): string | boolean {
         const data = <IPackageRootNodeData>this.nodeData;
         if (data.entryKind === PackageRootKind.K_BINARY) {
             return data.path;
         } else {
-=======
+            return undefined;
+        }
+    }
+
     protected get contextValue(): string {
         const data = <IPackageRootNodeData>this.nodeData;
         if (data.entryKind === PackageRootKind.K_BINARY) {
             const parent = <ContainerNode>this.getParent();
             return `jar/${parent.name}`;
         } else { // Currently PackageFolder does not use context value
->>>>>>> 5c4660ab
             return undefined;
         }
     }

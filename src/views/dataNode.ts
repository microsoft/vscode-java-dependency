--- conflicted
+++ resolved
@@ -81,11 +81,11 @@
         return true;
     }
 
-<<<<<<< HEAD
     protected get description(): string | boolean {
-=======
+        return undefined;
+    }
+
     protected get contextValue(): string {
->>>>>>> 5c4660ab
         return undefined;
     }
 

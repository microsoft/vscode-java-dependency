// Copyright (c) Microsoft Corporation. All rights reserved.
// Licensed under the MIT license.

import * as _ from "lodash";
import { ThemeIcon, TreeItem, TreeItemCollapsibleState, Uri } from "vscode";
import { INodeData } from "../java/nodeData";
import { Lock } from "../utils/Lock";
import { ExplorerNode } from "./explorerNode";

export abstract class DataNode extends ExplorerNode {

    protected _childrenNodes: ExplorerNode[];

    protected _lock: Lock = new Lock();

    constructor(protected _nodeData: INodeData, parent?: DataNode) {
        super(parent);
    }

    public getTreeItem(): TreeItem | Promise<TreeItem> {
        const item = new TreeItem(
            this._nodeData.displayName || this._nodeData.name,
            this.hasChildren() ? TreeItemCollapsibleState.Collapsed : TreeItemCollapsibleState.None,
        );
        item.description = this.description;
        item.iconPath = this.iconPath;
        item.command = this.command;
        item.contextValue = this.computeContextValue();
        return item;
    }

    public get nodeData(): INodeData {
        return this._nodeData;
    }

    public get uri() {
        return this._nodeData.uri;
    }

    public get path() {
        return this._nodeData.path;
    }

    public get handlerIdentifier() {
        return this._nodeData.handlerIdentifier;
    }

    public get name() {
        return this._nodeData.name;
    }

    public async revealPaths(paths: INodeData[]): Promise<DataNode | undefined> {
        if (_.isEmpty(paths)) {
            return this;
        }
        const childNodeData = paths.shift();
        const children: ExplorerNode[] = await this.getChildren();
        const childNode = <DataNode>children?.find((child: DataNode) =>
            child.nodeData.name === childNodeData?.name && child.path === childNodeData?.path);
        return (childNode && paths.length) ? childNode.revealPaths(paths) : childNode;
    }

    public async getChildren(): Promise<ExplorerNode[]> {
        try {
            await this._lock.acquire();
            if (!this._nodeData.children) {
                const data = await this.loadData();
                this._nodeData.children = data;
<<<<<<< HEAD
                return this.createChildNodeList() || [];
            }
            return this.createChildNodeList() || [];
=======
                this._childrenNodes = this.createChildNodeList();
                return this._childrenNodes;
            }
            return this._childrenNodes;
>>>>>>> c272be77
        } finally {
            this._lock.release();
        }
    }

    public computeContextValue(): string | undefined {
        let contextValue = this.contextValue;
        if (this.uri && this.uri.startsWith("file:")) {
            contextValue = `${contextValue || ""}+uri`;
        }
        if (contextValue) {
            contextValue = `java:${contextValue}`;
        }
        return contextValue;
    }

    protected sort() {
        this.nodeData.children?.sort((a: INodeData, b: INodeData) => {
            if (a.kind === b.kind) {
                return a.name < b.name ? -1 : 1;
            } else {
                return a.kind - b.kind;
            }
        });
    }

    protected hasChildren(): boolean {
        return true;
    }

    protected get description(): string | boolean | undefined {
        return undefined;
    }

    protected get contextValue(): string | undefined {
        return undefined;
    }

    protected abstract get iconPath(): string | Uri | { light: string | Uri; dark: string | Uri } | ThemeIcon;

    protected abstract loadData(): Thenable<any[] | undefined>;

    protected abstract createChildNodeList(): ExplorerNode[] | undefined;
}<|MERGE_RESOLUTION|>--- conflicted
+++ resolved
@@ -66,16 +66,10 @@
             if (!this._nodeData.children) {
                 const data = await this.loadData();
                 this._nodeData.children = data;
-<<<<<<< HEAD
-                return this.createChildNodeList() || [];
-            }
-            return this.createChildNodeList() || [];
-=======
-                this._childrenNodes = this.createChildNodeList();
+                this._childrenNodes = this.createChildNodeList() || [];
                 return this._childrenNodes;
             }
             return this._childrenNodes;
->>>>>>> c272be77
         } finally {
             this._lock.release();
         }

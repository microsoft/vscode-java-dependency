--- conflicted
+++ resolved
@@ -10,11 +10,7 @@
 import { Jdtls } from "../java/jdtls";
 import { IExportJarStepExecutor } from "./IExportJarStepExecutor";
 import { IClasspath, IStepMetadata } from "./IStepMetadata";
-<<<<<<< HEAD
-import { createPickBox, ExportJarTargets, getExtensionApi,
-=======
 import { createPickBox, ExportJarStep, ExportJarTargets, getExtensionApi,
->>>>>>> 321cfd1c
     resetStepMetadata, saveDialog, toPosixPath } from "./utility";
 
 export class GenerateJarExecutor implements IExportJarStepExecutor {

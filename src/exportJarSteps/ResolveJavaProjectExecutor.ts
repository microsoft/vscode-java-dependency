// Copyright (c) Microsoft Corporation. All rights reserved.
// Licensed under the MIT license.

import * as _ from "lodash";
import { Disposable, QuickPickItem, Uri, workspace, WorkspaceFolder } from "vscode";
import { Jdtls } from "../java/jdtls";
import { INodeData } from "../java/nodeData";
import { WorkspaceNode } from "../views/workspaceNode";
import { IExportJarStepExecutor } from "./IExportJarStepExecutor";
import { IStepMetadata } from "./IStepMetadata";
import { createPickBox, ExportJarMessages, ExportJarStep } from "./utility";

export class ResolveJavaProjectExecutor implements IExportJarStepExecutor {

    private readonly currentStep: ExportJarStep = ExportJarStep.ResolveJavaProject;

    public async execute(stepMetadata: IStepMetadata): Promise<boolean> {
        if (stepMetadata.workspaceFolder === undefined) {
            await this.resolveJavaProject(stepMetadata);
        }
        return true;
    }

    private async resolveJavaProject(stepMetadata: IStepMetadata): Promise<void> {
<<<<<<< HEAD
        const folders = workspace.workspaceFolders!;
        if (stepMetadata.entry instanceof WorkspaceNode) {
            const workspaceUri: Uri = Uri.parse(stepMetadata.entry.uri!);
            for (const folder of workspace.workspaceFolders!) {
=======
        // Guarded by workspaceFolderCount != 0 in package.json
        const folders = workspace.workspaceFolders!;
        if (stepMetadata.entry instanceof WorkspaceNode) {
            if (!stepMetadata.entry?.uri) {
                throw new Error(ExportJarMessages.fieldUndefinedMessage(ExportJarMessages.Field.ENTRY, this.currentStep));
            }
            const workspaceUri: Uri = Uri.parse(stepMetadata.entry.uri);
            for (const folder of folders) {
>>>>>>> 26a86e89
                if (folder.uri.toString() === workspaceUri.toString()) {
                    stepMetadata.workspaceFolder = folder;
                }
            }
            stepMetadata.projectList = await Jdtls.getProjects(workspaceUri.toString());
            return;
        }
        if (folders.length === 1) {
            stepMetadata.workspaceFolder = folders[0];
            stepMetadata.projectList = await Jdtls.getProjects(folders[0].uri.toString());
            return;
        }
        const pickItems: IJavaProjectQuickPickItem[] = [];
        const projectMap: Map<string, INodeData[]> = new Map<string, INodeData[]>();
        for (const folder of folders) {
            const projects: INodeData[] | undefined = await Jdtls.getProjects(folder.uri.toString());
            if (!_.isEmpty(projects)) {
                pickItems.push({
                    label: folder.name,
                    description: folder.uri.fsPath,
                    workspaceFolder: folder,
                });
                projectMap.set(folder.uri.toString(), projects!);
            }
        }
        if (_.isEmpty(pickItems)) {
            throw new Error(ExportJarMessages.JAVAWORKSPACES_EMPTY);
        }
        const disposables: Disposable[] = [];
        try {
            await new Promise((resolve, reject) => {
                const pickBox = createPickBox<IJavaProjectQuickPickItem>("Export Jar : Determine workspace",
                    "Select the workspace", pickItems, false);
                disposables.push(
                    pickBox.onDidAccept(() => {
                        if (_.isEmpty(pickBox.selectedItems)) {
                            return;
                        }
                        const projectList: INodeData[] = projectMap.get(pickBox.selectedItems[0].workspaceFolder.uri.toString()) || [];
                        if (_.isEmpty(projectList)) {
                            return reject(new Error(ExportJarMessages.WORKSPACE_EMPTY));
                        }
                        stepMetadata.projectList = projectList;
                        stepMetadata.workspaceFolder = pickBox.selectedItems[0].workspaceFolder;
                        stepMetadata.steps.push(ExportJarStep.ResolveJavaProject);
                        return resolve();
                    }),
                    pickBox.onDidHide(() => {
                        return reject();
                    }),
                );
                disposables.push(pickBox);
                pickBox.show();
            });
        } finally {
            for (const d of disposables) {
                d.dispose();
            }
        }
    }
}

interface IJavaProjectQuickPickItem extends QuickPickItem {
    workspaceFolder: WorkspaceFolder;
}<|MERGE_RESOLUTION|>--- conflicted
+++ resolved
@@ -22,12 +22,6 @@
     }
 
     private async resolveJavaProject(stepMetadata: IStepMetadata): Promise<void> {
-<<<<<<< HEAD
-        const folders = workspace.workspaceFolders!;
-        if (stepMetadata.entry instanceof WorkspaceNode) {
-            const workspaceUri: Uri = Uri.parse(stepMetadata.entry.uri!);
-            for (const folder of workspace.workspaceFolders!) {
-=======
         // Guarded by workspaceFolderCount != 0 in package.json
         const folders = workspace.workspaceFolders!;
         if (stepMetadata.entry instanceof WorkspaceNode) {
@@ -36,17 +30,16 @@
             }
             const workspaceUri: Uri = Uri.parse(stepMetadata.entry.uri);
             for (const folder of folders) {
->>>>>>> 26a86e89
                 if (folder.uri.toString() === workspaceUri.toString()) {
                     stepMetadata.workspaceFolder = folder;
                 }
             }
-            stepMetadata.projectList = await Jdtls.getProjects(workspaceUri.toString());
+            stepMetadata.projectList = await Jdtls.getProjects(workspaceUri.toString()) || [];
             return;
         }
         if (folders.length === 1) {
             stepMetadata.workspaceFolder = folders[0];
-            stepMetadata.projectList = await Jdtls.getProjects(folders[0].uri.toString());
+            stepMetadata.projectList = await Jdtls.getProjects(folders[0].uri.toString()) || [];
             return;
         }
         const pickItems: IJavaProjectQuickPickItem[] = [];

// Copyright (c) Microsoft Corporation. All rights reserved.
// Licensed under the MIT license.

import { lstat } from "fs-extra";
import * as globby from "globby";
import * as _ from "lodash";
import { platform } from "os";
import { dirname, extname, isAbsolute, join, relative } from "path";
import {
    CustomExecution, Event, EventEmitter, Pseudoterminal, Task, TaskDefinition,
    TaskProvider, TaskRevealKind, tasks, TerminalDimensions, Uri, workspace, WorkspaceFolder,
} from "vscode";
import { buildWorkspace } from "../build";
import { Jdtls } from "../java/jdtls";
import { INodeData } from "../java/nodeData";
import { languageServerApiManager } from "../languageServerApi/languageServerApiManager";
import { Settings } from "../settings";
import { IUriData, Trie } from "../views/nodeCache/Trie";
import { IClasspathResult } from "./GenerateJarExecutor";
import { IExportJarStepExecutor } from "./IExportJarStepExecutor";
import { IClasspath, IStepMetadata } from "./IStepMetadata";
import { IMainClassInfo } from "./ResolveMainClassExecutor";
import {
    ExportJarConstants, ExportJarMessages, ExportJarStep, failMessage, getExtensionApi,
    resetStepMetadata, stepMap, successMessage, toPosixPath, toWinPath,
} from "./utility";

interface IExportJarTaskDefinition extends TaskDefinition {
    label?: string;
    mainClass?: string;
    targetPath?: string;
    elements?: string[];
}

let isExportingJar: boolean = false;

export async function executeExportJarTask(node?: INodeData): Promise<void> {
    if (!await languageServerApiManager.isStandardServerReady() || isExportingJar || await buildWorkspace() === false) {
        return;
    }
    isExportingJar = true;
    const stepMetadata: IStepMetadata = {
        entry: node,
        steps: [],
        projectList: [],
        elements: [],
        classpaths: [],
    };
    try {
<<<<<<< HEAD
        await stepMap.get(ExportJarStep.ResolveJavaProject)!.execute(stepMetadata);
=======
        const resolveJavaProjectExecutor: IExportJarStepExecutor | undefined = stepMap.get(ExportJarStep.ResolveJavaProject);
        if (!resolveJavaProjectExecutor) {
            throw new Error(ExportJarMessages.stepErrorMessage(ExportJarMessages.StepAction.FINDEXECUTOR, ExportJarStep.ResolveJavaProject));
        }
        await resolveJavaProjectExecutor.execute(stepMetadata);
        tasks.executeTask(ExportJarTaskProvider.getTask(stepMetadata));
>>>>>>> 26a86e89
    } catch (err) {
        if (err) {
            failMessage(`${err}`);
        }
        isExportingJar = false;
        return;
    }
}
export class ExportJarTaskProvider implements TaskProvider {

    public static exportJarType: string = "java";

    public static getTask(stepMetadata: IStepMetadata): Task {
        if (!stepMetadata.workspaceFolder) {
            throw new Error(ExportJarMessages.fieldUndefinedMessage(ExportJarMessages.Field.WORKSPACEFOLDER, ExportJarStep.ResolveTask));
        }
        const defaultDefinition: IExportJarTaskDefinition = {
            type: ExportJarTaskProvider.exportJarType,
            label: `${ExportJarTaskProvider.exportJarType}: exportjar:default`,
            targetPath: Settings.getExportJarTargetPath(),
            elements: [],
            mainClass: undefined,
        };
        const task: Task = new Task(defaultDefinition, stepMetadata.workspaceFolder!, "exportjar:default", ExportJarTaskProvider.exportJarType,
            new CustomExecution(async (resolvedDefinition: TaskDefinition): Promise<Pseudoterminal> => {
                return new ExportJarTaskTerminal(resolvedDefinition, stepMetadata);
            }));
        task.presentationOptions.reveal = TaskRevealKind.Never;
        return task;
    }

    private tasks: Task[] | undefined;

    public async resolveTask(task: Task): Promise<Task> {
        const definition: IExportJarTaskDefinition = <IExportJarTaskDefinition>task.definition;
        const folder: WorkspaceFolder = <WorkspaceFolder>task.scope;
        const resolvedTask: Task = new Task(definition, folder, task.name, ExportJarTaskProvider.exportJarType,
            new CustomExecution(async (resolvedDefinition: TaskDefinition): Promise<Pseudoterminal> => {
                const stepMetadata: IStepMetadata = {
                    entry: undefined,
                    workspaceFolder: folder,
                    projectList: await Jdtls.getProjects(folder.uri.toString()),
                    steps: [],
                    elements: [],
                    classpaths: [],
                };
                return new ExportJarTaskTerminal(resolvedDefinition, stepMetadata);
            }));
        resolvedTask.presentationOptions.reveal = TaskRevealKind.Never;
        return resolvedTask;
    }

    public async provideTasks(): Promise<Task[] | undefined> {
        const folders: readonly WorkspaceFolder[] = workspace.workspaceFolders || [];
        if (_.isEmpty(folders)) {
            return undefined;
        }
        if (!_.isEmpty(this.tasks)) {
            return this.tasks!;
        }
        this.tasks = [];
<<<<<<< HEAD
        for (const folder of workspace.workspaceFolders!) {
            const projectList: INodeData[] | undefined = await Jdtls.getProjects(folder.uri.toString());
=======
        for (const folder of folders) {
            const projectList: INodeData[] = await Jdtls.getProjects(folder.uri.toString());
>>>>>>> 26a86e89
            const elementList: string[] = [];
            if (_.isEmpty(projectList)) {
                continue;
            } else if (projectList!.length === 1) {
                elementList.push("${" + ExportJarConstants.COMPILE_OUTPUT + "}",
                    "${" + ExportJarConstants.DEPENDENCIES + "}");
            } else {
                for (const project of projectList!) {
                    elementList.push("${" + ExportJarConstants.COMPILE_OUTPUT + ":" + project.name + "}",
                        "${" + ExportJarConstants.DEPENDENCIES + ":" + project.name + "}");
                }
            }
            const mainClasses: IMainClassInfo[] | undefined = await Jdtls.getMainClasses(folder.uri.toString());
            const defaultDefinition: IExportJarTaskDefinition = {
                type: ExportJarTaskProvider.exportJarType,
                label: `${ExportJarTaskProvider.exportJarType}: exportjar:${folder.name}`,
                mainClass: mainClasses && mainClasses.length === 1 ? mainClasses[0].name : undefined,
                targetPath: Settings.getExportJarTargetPath(),
                elements: elementList,
            };
            const defaultTask: Task = new Task(defaultDefinition, folder, `exportjar:${folder.name}`,
                ExportJarTaskProvider.exportJarType, new CustomExecution(async (resolvedDefinition: TaskDefinition): Promise<Pseudoterminal> => {
                    const stepMetadata: IStepMetadata = {
                        entry: undefined,
                        workspaceFolder: folder,
                        projectList: await Jdtls.getProjects(folder.uri.toString()),
                        steps: [],
                        elements: [],
                        classpaths: [],
                    };
                    return new ExportJarTaskTerminal(resolvedDefinition, stepMetadata);
                }), undefined);
            defaultTask.presentationOptions.reveal = TaskRevealKind.Never;
            this.tasks.push(defaultTask);
        }
        return this.tasks;
    }
}

class ExportJarTaskTerminal implements Pseudoterminal {

    public writeEmitter = new EventEmitter<string>();
    public closeEmitter = new EventEmitter<void>();

    public onDidWrite: Event<string> = this.writeEmitter.event;
    public onDidClose?: Event<void> = this.closeEmitter.event;

    private stepMetadata: IStepMetadata;

    constructor(exportJarTaskDefinition: IExportJarTaskDefinition, stepMetadata: IStepMetadata) {
        this.stepMetadata = stepMetadata;
        this.stepMetadata.mainClass = exportJarTaskDefinition.mainClass;
        this.stepMetadata.outputPath = exportJarTaskDefinition.targetPath;
        this.stepMetadata.elements = exportJarTaskDefinition.elements || [];
    }

    public async open(_initialDimensions: TerminalDimensions | undefined): Promise<void> {
        let exportResult: boolean | undefined;
        try {
            if (!this.stepMetadata.workspaceFolder) {
                throw new Error(ExportJarMessages.fieldUndefinedMessage(ExportJarMessages.Field.WORKSPACEFOLDER, ExportJarStep.ResolveTask));
            }
            if (this.stepMetadata.outputPath === undefined) {
                // TODO: get resolved path from setting configuration.java.project.exportJar.targetPath.
                // For the tasks whose targetPath is undefined, the user will select the output location manually.
                this.stepMetadata.outputPath = "";
            }
            if (!_.isEmpty(this.stepMetadata.elements)) {
                const outputFolderMap: Map<string, string[]> = new Map<string, string[]>();
                const artifactMap: Map<string, string[]> = new Map<string, string[]>();
                const testOutputFolderMap: Map<string, string[]> = new Map<string, string[]>();
                const testArtifactMap: Map<string, string[]> = new Map<string, string[]>();
                const projectList: INodeData[] | undefined = await Jdtls.getProjects(this.stepMetadata.workspaceFolder!.uri.toString());
                if (!projectList) {
                    throw new Error("No project found in workspace.");
                }
                for (const project of projectList) {
                    await this.setClasspathMap(project, "runtime", outputFolderMap, artifactMap);
                    await this.setClasspathMap(project, "test", testOutputFolderMap, testArtifactMap);
                }
                this.stepMetadata.classpaths = await this.resolveClasspaths(outputFolderMap,
                    artifactMap, testOutputFolderMap, testArtifactMap);
            }
            exportResult = await this.createJarFile(this.stepMetadata);
        } catch (err) {
            if (err) {
                failMessage(`${err}`);
            }
        } finally {
            isExportingJar = false;
            if (exportResult === true) {
                successMessage(this.stepMetadata.outputPath);
            } else if (exportResult === false) {
                // We call `executeExportJarTask()` with the same entry here
                // to help the user reselect the Java project.
                executeExportJarTask(this.stepMetadata.entry);
            }
            this.closeEmitter.fire();
        }
    }

    public close(): void {

    }

    private async createJarFile(stepMetadata: IStepMetadata): Promise<boolean> {
        let step: ExportJarStep = ExportJarStep.ResolveJavaProject;
        let previousStep: ExportJarStep | undefined;
        let executor: IExportJarStepExecutor | undefined;
        while (step !== ExportJarStep.Finish) {
<<<<<<< HEAD
            try {
                step = await stepMap.get(step)!.execute(stepMetadata);
                if (step === ExportJarStep.ResolveJavaProject) {
                    // If the user comes back to the step resolving Java project, we need to finish
                    // the current task and start a new task related to the new Java project.
                    isExportingJar = false;
                    executeExportJarTask(stepMetadata.entry);
                    return;
=======
            executor = stepMap.get(step);
            if (!executor) {
                throw new Error(ExportJarMessages.stepErrorMessage(ExportJarMessages.StepAction.FINDEXECUTOR, step));
            }
            if (!await executor.execute(stepMetadata)) {
                // Go back
                previousStep = stepMetadata.steps.pop();
                if (!previousStep) {
                    throw new Error(ExportJarMessages.stepErrorMessage(ExportJarMessages.StepAction.GOBACK, step));
>>>>>>> 26a86e89
                }
                resetStepMetadata(previousStep, stepMetadata);
                step = previousStep;
            } else {
                // Go ahead
                switch (step) {
                    case ExportJarStep.ResolveJavaProject:
                        step = ExportJarStep.ResolveMainClass;
                        break;
                    case ExportJarStep.ResolveMainClass:
                        step = ExportJarStep.GenerateJar;
                        break;
                    case ExportJarStep.GenerateJar:
                        step = ExportJarStep.Finish;
                        break;
                    default:
                        throw new Error(ExportJarMessages.stepErrorMessage(ExportJarMessages.StepAction.GOAHEAD, step));
                }
            }
            if (step === ExportJarStep.ResolveJavaProject) {
                // It's possible for a user who comes back to the step selecting the Java project to change the workspace.
                // Since a specific task corresponds to a specific workspace, we return "false" as a mark.
                return false;
            }
        }
<<<<<<< HEAD
        isExportingJar = false;
        successMessage(stepMetadata.outputPath!);
=======
        return true;
>>>>>>> 26a86e89
    }

    private async setClasspathMap(project: INodeData, classpathScope: string,
                                  outputFolderMap: Map<string, string[]>, artifactMap: Map<string, string[]>): Promise<void> {
        const extensionApi: any = await getExtensionApi();
        const classpathResult: IClasspathResult = await extensionApi.getClasspaths(project.uri, { scope: classpathScope });
        const outputFolders: string[] = [];
        const artifacts: string[] = [];
        for (const classpath of [...classpathResult.classpaths, ...classpathResult.modulepaths]) {
            if (extname(classpath) === ".jar") {
                artifacts.push(classpath);
            } else {
                outputFolders.push(classpath);
            }
        }
        outputFolderMap.set(project.name, outputFolders);
        artifactMap.set(project.name, artifacts);
    }

    private async resolveClasspaths(outputFolderMap: Map<string, string[]>,
                                    artifactMap: Map<string, string[]>,
                                    testOutputFolderMap: Map<string, string[]>,
                                    testArtifactMap: Map<string, string[]>): Promise<IClasspath[]> {
        const regExp: RegExp = /\${(.*?)(:.*)?}/;
        let outputElements: string[] = [];
        let artifacts: string[] = [];
        for (const element of this.stepMetadata.elements!) {
            if (element.length === 0) {
                continue;
            }
<<<<<<< HEAD
            const matchResult = element.match(regExp);
            if (!matchResult) {
=======
            const matchResult: RegExpMatchArray | null = element.match(regExp);
            if (matchResult === null) {
>>>>>>> 26a86e89
                continue;
            }
            if (_.isEmpty(matchResult) || matchResult.length <= 2) {
                if (extname(element) === ".jar") {
                    artifacts.push(this.toAbsolutePosixPath(element));
                } else {
                    outputElements.push(this.toAbsolutePosixPath(element));
                }
                continue;
            }
<<<<<<< HEAD
            const projectName: string | undefined = (matchResult[2] === undefined) ? undefined : matchResult[2].substring(1);
=======
            const projectName: string | undefined = matchResult[2]?.substring(1);
>>>>>>> 26a86e89
            switch (matchResult[1]) {
                case ExportJarConstants.DEPENDENCIES:
                    artifacts = artifacts.concat(this.getJarElementsFromClasspathMapping(matchResult, artifactMap, projectName));
                    break;
                case ExportJarConstants.TEST_DEPENDENCIES:
                    artifacts = artifacts.concat(this.getJarElementsFromClasspathMapping(matchResult, testArtifactMap, projectName));
                    break;
                case ExportJarConstants.COMPILE_OUTPUT:
                    outputElements = outputElements.concat(this.getJarElementsFromClasspathMapping(matchResult, outputFolderMap, projectName));
                    break;
                case ExportJarConstants.TEST_COMPILE_OUTPUT:
                    outputElements = outputElements.concat(this.getJarElementsFromClasspathMapping(matchResult, testOutputFolderMap, projectName));
                    break;
            }
        }
        const trie: Trie<IUriData> = new Trie<IUriData>();
        const globPatterns: string[] = [];
        for (const outputElement of outputElements) {
            if (outputElement.length === 0) {
                continue;
            }
            if (outputElement[0] !== "!") {
                const uri: Uri = Uri.file(platform() === "win32" ? toWinPath(outputElement) : outputElement);
                const uriData: IUriData = {
                    uri: uri.toString(),
                };
                trie.insert(uriData);
            }
            globPatterns.push(outputElement);
        }
        const sources: IClasspath[] = [];
        for (const glob of await globby(globPatterns)) {
<<<<<<< HEAD
            const tireNode = trie.find(Uri.file(platform() === "win32" ? toWinPath(glob) : glob).fsPath, /* returnEarly = */true);
            if (!tireNode || ! tireNode.value || !tireNode.value.uri) {
=======
            const tireNode: TrieNode<IUriData> | undefined = trie.find(
                Uri.file(platform() === "win32" ? toWinPath(glob) : glob).fsPath, /* returnEarly = */true);
            if (!tireNode?.value?.uri) {
>>>>>>> 26a86e89
                continue;
            }
            let fsPath = Uri.parse(tireNode.value.uri).fsPath;
            if ((await lstat(fsPath)).isFile()) {
                fsPath = dirname(fsPath);
            }
            if (!_.isEmpty(tireNode)) {
                const classpath: IClasspath = {
                    source: glob,
                    destination: relative(fsPath, glob),
                    isArtifact: false,
                };
                sources.push(classpath);
            }
        }
        for (const artifact of await globby(artifacts)) {
            const classpath: IClasspath = {
                source: artifact,
                destination: undefined,
                isArtifact: true,
            };
            sources.push(classpath);
        }
        return sources;
    }

    private getJarElementsFromClasspathMapping(matchResult: RegExpMatchArray, rawClasspathEntries: Map<string, string[]>,
                                               projectName: string | undefined): string[] {
        const result: string[] = [];
        if (!matchResult.input) {
            return result;
        }
        if (projectName !== undefined) {
<<<<<<< HEAD
            for (const classpath of rawClasspathEntries.get(projectName)!) {
                result.push(this.toAbsolutePosixPath(matchResult!.input!.replace(matchResult[0], classpath)));
=======
            const entries: string[] = rawClasspathEntries.get(projectName) || [];
            if (_.isEmpty(entries)) {
                return result;
            }
            for (const classpath of entries) {
                result.push(this.toAbsolutePosixPath(matchResult.input.replace(matchResult[0], classpath)));
>>>>>>> 26a86e89
            }
        } else {
            for (const classpaths of rawClasspathEntries.values()) {
                for (const classpath of classpaths) {
                    result.push(this.toAbsolutePosixPath(matchResult!.input!.replace(matchResult[0], classpath)));
                }
            }
        }
        return result;
    }

    private toAbsolutePosixPath(path: string): string {
        if (!this.stepMetadata.workspaceFolder) {
            throw new Error(ExportJarMessages.fieldUndefinedMessage(ExportJarMessages.Field.WORKSPACEFOLDER, ExportJarStep.ResolveTask));
        }
        const negative: boolean = (path[0] === "!");
        let positivePath: string = negative ? path.substring(1) : path;
        if (!isAbsolute(positivePath)) {
            positivePath = join(this.stepMetadata.workspaceFolder!.uri.fsPath, positivePath);
        }
        positivePath = toPosixPath(positivePath);
        return negative ? "!" + positivePath : positivePath;
    }
}<|MERGE_RESOLUTION|>--- conflicted
+++ resolved
@@ -15,7 +15,7 @@
 import { INodeData } from "../java/nodeData";
 import { languageServerApiManager } from "../languageServerApi/languageServerApiManager";
 import { Settings } from "../settings";
-import { IUriData, Trie } from "../views/nodeCache/Trie";
+import { IUriData, Trie, TrieNode } from "../views/nodeCache/Trie";
 import { IClasspathResult } from "./GenerateJarExecutor";
 import { IExportJarStepExecutor } from "./IExportJarStepExecutor";
 import { IClasspath, IStepMetadata } from "./IStepMetadata";
@@ -47,16 +47,12 @@
         classpaths: [],
     };
     try {
-<<<<<<< HEAD
-        await stepMap.get(ExportJarStep.ResolveJavaProject)!.execute(stepMetadata);
-=======
         const resolveJavaProjectExecutor: IExportJarStepExecutor | undefined = stepMap.get(ExportJarStep.ResolveJavaProject);
         if (!resolveJavaProjectExecutor) {
             throw new Error(ExportJarMessages.stepErrorMessage(ExportJarMessages.StepAction.FINDEXECUTOR, ExportJarStep.ResolveJavaProject));
         }
         await resolveJavaProjectExecutor.execute(stepMetadata);
         tasks.executeTask(ExportJarTaskProvider.getTask(stepMetadata));
->>>>>>> 26a86e89
     } catch (err) {
         if (err) {
             failMessage(`${err}`);
@@ -98,7 +94,7 @@
                 const stepMetadata: IStepMetadata = {
                     entry: undefined,
                     workspaceFolder: folder,
-                    projectList: await Jdtls.getProjects(folder.uri.toString()),
+                    projectList: await Jdtls.getProjects(folder.uri.toString()) || [],
                     steps: [],
                     elements: [],
                     classpaths: [],
@@ -118,13 +114,8 @@
             return this.tasks!;
         }
         this.tasks = [];
-<<<<<<< HEAD
-        for (const folder of workspace.workspaceFolders!) {
-            const projectList: INodeData[] | undefined = await Jdtls.getProjects(folder.uri.toString());
-=======
         for (const folder of folders) {
-            const projectList: INodeData[] = await Jdtls.getProjects(folder.uri.toString());
->>>>>>> 26a86e89
+            const projectList: INodeData[] = await Jdtls.getProjects(folder.uri.toString()) || [];
             const elementList: string[] = [];
             if (_.isEmpty(projectList)) {
                 continue;
@@ -150,7 +141,7 @@
                     const stepMetadata: IStepMetadata = {
                         entry: undefined,
                         workspaceFolder: folder,
-                        projectList: await Jdtls.getProjects(folder.uri.toString()),
+                        projectList: await Jdtls.getProjects(folder.uri.toString()) || [],
                         steps: [],
                         elements: [],
                         classpaths: [],
@@ -235,16 +226,6 @@
         let previousStep: ExportJarStep | undefined;
         let executor: IExportJarStepExecutor | undefined;
         while (step !== ExportJarStep.Finish) {
-<<<<<<< HEAD
-            try {
-                step = await stepMap.get(step)!.execute(stepMetadata);
-                if (step === ExportJarStep.ResolveJavaProject) {
-                    // If the user comes back to the step resolving Java project, we need to finish
-                    // the current task and start a new task related to the new Java project.
-                    isExportingJar = false;
-                    executeExportJarTask(stepMetadata.entry);
-                    return;
-=======
             executor = stepMap.get(step);
             if (!executor) {
                 throw new Error(ExportJarMessages.stepErrorMessage(ExportJarMessages.StepAction.FINDEXECUTOR, step));
@@ -254,7 +235,6 @@
                 previousStep = stepMetadata.steps.pop();
                 if (!previousStep) {
                     throw new Error(ExportJarMessages.stepErrorMessage(ExportJarMessages.StepAction.GOBACK, step));
->>>>>>> 26a86e89
                 }
                 resetStepMetadata(previousStep, stepMetadata);
                 step = previousStep;
@@ -280,12 +260,7 @@
                 return false;
             }
         }
-<<<<<<< HEAD
-        isExportingJar = false;
-        successMessage(stepMetadata.outputPath!);
-=======
         return true;
->>>>>>> 26a86e89
     }
 
     private async setClasspathMap(project: INodeData, classpathScope: string,
@@ -316,13 +291,8 @@
             if (element.length === 0) {
                 continue;
             }
-<<<<<<< HEAD
-            const matchResult = element.match(regExp);
-            if (!matchResult) {
-=======
             const matchResult: RegExpMatchArray | null = element.match(regExp);
             if (matchResult === null) {
->>>>>>> 26a86e89
                 continue;
             }
             if (_.isEmpty(matchResult) || matchResult.length <= 2) {
@@ -333,11 +303,7 @@
                 }
                 continue;
             }
-<<<<<<< HEAD
-            const projectName: string | undefined = (matchResult[2] === undefined) ? undefined : matchResult[2].substring(1);
-=======
             const projectName: string | undefined = matchResult[2]?.substring(1);
->>>>>>> 26a86e89
             switch (matchResult[1]) {
                 case ExportJarConstants.DEPENDENCIES:
                     artifacts = artifacts.concat(this.getJarElementsFromClasspathMapping(matchResult, artifactMap, projectName));
@@ -370,14 +336,9 @@
         }
         const sources: IClasspath[] = [];
         for (const glob of await globby(globPatterns)) {
-<<<<<<< HEAD
-            const tireNode = trie.find(Uri.file(platform() === "win32" ? toWinPath(glob) : glob).fsPath, /* returnEarly = */true);
-            if (!tireNode || ! tireNode.value || !tireNode.value.uri) {
-=======
-            const tireNode: TrieNode<IUriData> | undefined = trie.find(
+            const tireNode: TrieNode<IUriData | undefined> | undefined = trie.find(
                 Uri.file(platform() === "win32" ? toWinPath(glob) : glob).fsPath, /* returnEarly = */true);
             if (!tireNode?.value?.uri) {
->>>>>>> 26a86e89
                 continue;
             }
             let fsPath = Uri.parse(tireNode.value.uri).fsPath;
@@ -411,17 +372,12 @@
             return result;
         }
         if (projectName !== undefined) {
-<<<<<<< HEAD
-            for (const classpath of rawClasspathEntries.get(projectName)!) {
-                result.push(this.toAbsolutePosixPath(matchResult!.input!.replace(matchResult[0], classpath)));
-=======
             const entries: string[] = rawClasspathEntries.get(projectName) || [];
             if (_.isEmpty(entries)) {
                 return result;
             }
             for (const classpath of entries) {
                 result.push(this.toAbsolutePosixPath(matchResult.input.replace(matchResult[0], classpath)));
->>>>>>> 26a86e89
             }
         } else {
             for (const classpaths of rawClasspathEntries.values()) {

--- conflicted
+++ resolved
@@ -2,7 +2,7 @@
 // Licensed under the MIT license.
 
 import * as vscode from "vscode";
-import { addContextProperty } from "vscode-extension-telemetry-wrapper";
+import { addContextProperty, sendInfo } from "vscode-extension-telemetry-wrapper";
 import { getExperimentationService, IExperimentationService, IExperimentationTelemetry, TargetPopulation } from "vscode-tas-client";
 
 class ExperimentationTelemetry implements IExperimentationTelemetry {
@@ -11,10 +11,6 @@
         addContextProperty(name, value);
     }
 
-<<<<<<< HEAD
-    public postEvent(_eventName: string, _props: Map<string, string>): void {
-        // do nothing
-=======
     public postEvent(eventName: string, props: Map<string, string>): void {
         const payload: any = { __event_name__: eventName };
         for (const [key, value] of props) {
@@ -22,7 +18,6 @@
         }
 
         sendInfo("", payload);
->>>>>>> cf3811af
     }
 }
 
@@ -40,14 +35,5 @@
     // tslint:enable: no-string-literal
     expService = getExperimentationService(extensionName, extensionVersion,
         TargetPopulation.Public, new ExperimentationTelemetry(), context.globalState);
-<<<<<<< HEAD
 
-    // Due to a bug in the tas-client module, a call to isFlightEnabledAsync is required to begin
-    // polling the TAS. Due to a separate bug, this call must be preceeded by a call to isCachedFlightEnabled.
-    const asyncDummyCheck = (_arg: any) => {
-        expService?.isFlightEnabledAsync("dummy").then((_v) => { return; }).catch((_r) => { return; });
-    };
-    expService?.isCachedFlightEnabled("dummy").then(asyncDummyCheck).catch(asyncDummyCheck);
-=======
->>>>>>> cf3811af
 }
--- conflicted
+++ resolved
@@ -369,7 +369,11 @@
           "group": "new@20"
         },
         {
-<<<<<<< HEAD
+          "command": "java.view.package.newPackage",
+          "when": "view == javaProjectExplorer && viewItem =~ /java:project(?=.*?\\b\\+java\\b)(?=.*?\\b\\+uri\\b)/",
+          "group": "new@20"
+        },
+        {
           "command": "java.view.package.moveFileToTrash",
           "when": "view == javaProjectExplorer && viewItem =~ /java:(package|packageRoot)(?=.*?\\b\\+source\\b)(?=.*?\\b\\+uri\\b)/",
           "group": "delete@10"
@@ -383,11 +387,6 @@
           "command": "java.view.package.moveFileToTrash",
           "when": "view == javaProjectExplorer && viewItem =~ /java:sourceFile(?=.*?\\b\\+uri\\b)/",
           "group": "delete@10"
-=======
-          "command": "java.view.package.newPackage",
-          "when": "view == javaProjectExplorer && viewItem =~ /java:project(?=.*?\\b\\+java\\b)(?=.*?\\b\\+uri\\b)/",
-          "group": "new@20"
->>>>>>> a324d981
         },
         {
           "command": "java.project.addLibraries",

--- conflicted
+++ resolved
@@ -2,11 +2,7 @@
   "name": "vscode-java-dependency",
   "displayName": "Project Manager for Java",
   "description": "%description%",
-<<<<<<< HEAD
   "version": "0.26.0",
-=======
-  "version": "0.25.2",
->>>>>>> 53fc8233
   "publisher": "vscjava",
   "preview": false,
   "aiKey": "5c642b22-e845-4400-badb-3f8509a70777",
